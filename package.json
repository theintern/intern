{
<<<<<<< HEAD
	"name": "intern-geezer",
	"version": "1.6.0",
=======
	"name": "intern",
	"version": "1.6.1",
>>>>>>> 42df1f4c
	"main": "main",
	"description": "Intern: geezer edition. A next-generation code testing stack for last-generation JavaScript code.",
	"repository": {
		"type": "git",
		"url": "https://github.com/theintern/intern.git"
	},
	"licenses": [
		{ "type": "BSD-3-Clause", "url": "https://github.com/theintern/intern/blob/geezer/LICENSE" }
	],
	"dependencies": {
		"wd": "0.2.2",
		"istanbul": "0.1.35",
		"sauce-connect-launcher": "0.3.2",
		"dojo": "1.9.3"
	},
	"devDependencies": {
<<<<<<< HEAD
		"intern-geezer": "1.6.0"
=======
		"intern": "1.6.1"
>>>>>>> 42df1f4c
	},
	"bugs": "https://github.com/theintern/intern/issues",
	"keywords": [ "javascript", "test", "unit", "testing", "ci", "continuous integration", "bdd", "tdd", "xunit", "istanbul", "dojo", "toolkit", "selenium", "sauce labs", "code coverage" ],
	"homepage": "http://theintern.io/",
	"bin": {
		"intern-client": "./bin/intern-client.js",
		"intern-runner": "./bin/intern-runner.js"
	}
}<|MERGE_RESOLUTION|>--- conflicted
+++ resolved
@@ -1,11 +1,6 @@
 {
-<<<<<<< HEAD
 	"name": "intern-geezer",
-	"version": "1.6.0",
-=======
-	"name": "intern",
 	"version": "1.6.1",
->>>>>>> 42df1f4c
 	"main": "main",
 	"description": "Intern: geezer edition. A next-generation code testing stack for last-generation JavaScript code.",
 	"repository": {
@@ -22,11 +17,7 @@
 		"dojo": "1.9.3"
 	},
 	"devDependencies": {
-<<<<<<< HEAD
-		"intern-geezer": "1.6.0"
-=======
-		"intern": "1.6.1"
->>>>>>> 42df1f4c
+		"intern-geezer": "1.6.1"
 	},
 	"bugs": "https://github.com/theintern/intern/issues",
 	"keywords": [ "javascript", "test", "unit", "testing", "ci", "continuous integration", "bdd", "tdd", "xunit", "istanbul", "dojo", "toolkit", "selenium", "sauce labs", "code coverage" ],
