--- conflicted
+++ resolved
@@ -13,14 +13,8 @@
 	"dependencies": {
 		"wd": "0.1.0",
 		"istanbul": "0.1.35",
-<<<<<<< HEAD
-		"sauce-connect-launcher": "0.1.10",
+		"sauce-connect-launcher": "0.1.11",
 		"dojo": "1.9.1"
-=======
-		"sauce-connect-launcher": "0.1.11",
-		"dojo": "https://github.com/csnover/dojo2-core/archive/2.0.tar.gz",
-		"chai": "1.5.0"
->>>>>>> e732e825
 	},
 	"devDependencies": {
 		"intern-geezer": "https://github.com/theintern/intern/archive/geezer.tar.gz"
