--- conflicted
+++ resolved
@@ -9,22 +9,12 @@
 	},
 	"license": "BSD-3-Clause",
 	"dependencies": {
-<<<<<<< HEAD
-		"chai": "3.0.0",
-=======
-		"istanbul": "0.4.1",
-		"source-map": "0.1.33",
-		"dojo": "2.0.0-alpha.6",
 		"chai": "3.5.0",
-		"mimetype": "0.0.8",
-		"leadfoot": "1.6.4",
-		"digdug": "1.3.2",
->>>>>>> 75c1472d
 		"charm": "0.2.0",
 		"diff": "1.1.0",
 		"digdug": "1.3.2",
 		"dojo": "2.0.0-alpha.6",
-		"dojo-core": "^2.0.0-alpha.2",
+		"dojo-core": "2.0.0-alpha.2",
 		"dojo-loader": "2.0.0-beta.2",
 		"istanbul": "0.4.1",
 		"leadfoot": "1.6.4",
