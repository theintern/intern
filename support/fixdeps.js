/*jshint node:true */
var fs = require('fs');
var path = require('path');
var browserModules = path.join(__dirname, '..', 'browser_modules');

function getPackageVersion(packageJsonPath) {
	var packageJson = fs.readFileSync(packageJsonPath, { encoding: 'utf8' });
	return JSON.parse(packageJson).version;
}

if (!fs.existsSync(browserModules)) {
	fs.mkdirSync(browserModules);
}

// AMD-loaded dependencies need to exist in a known location, but npm's deduplication process can make final package
// locations unpredictable, so copy the currently installed versions of required packages into browser_modules.
<<<<<<< HEAD
[ 'dojo', 'chai', 'diff', 'cucumber' ].forEach(function (dependency) {
=======
[ 'dojo', 'chai', 'diff', 'benchmark', 'lodash-amd', 'platform' ].forEach(function (dependency) {
>>>>>>> b6bb57be
	var packageJson = require.resolve(path.join(dependency, 'package.json'));
	var installedPath = path.dirname(packageJson);
	var expectedPath = path.join(browserModules, dependency);
	var installedVersion = getPackageVersion(packageJson);
	var existingVersion;

	try {
		existingVersion = getPackageVersion(path.join(expectedPath, 'package.json'));
	}
	catch (error) {
		if (error.code !== 'ENOENT') {
			throw error;
		}
	}

	// The package in browser_modules is older than the installed version; delete it
	if (existingVersion && existingVersion !== installedVersion) {
		unlink(expectedPath);
		existingVersion = null;
	}

	// The package isn't in browser_modules, so copy the installed one
	if (!existingVersion) {
		copy(installedPath, expectedPath);
	}
});

function copy(source, target) {
	try {
		var stats = fs.statSync(source);
	}
	catch (error) {
		if (error.code !== 'ENOENT') {
			throw error;
		}

		return;
	}

	if (stats.isDirectory()) {
		try {
			fs.mkdirSync(target);
		}
		catch (error) {
			if (error.code !== 'EEXIST') {
				throw error;
			}
		}

		fs.readdirSync(source).forEach(function (filename) {
			copy(path.join(source, filename), path.join(target, filename));
		});
	}
	else if (stats.isFile()) {
		fs.writeFileSync(target, fs.readFileSync(source), { mode: stats.mode });
	}
}

function unlink(target) {
	try {
		var stats = fs.statSync(target);
	}
	catch (error) {
		if (error.code !== 'ENOENT') {
			throw error;
		}

		return;
	}

	if (stats.isDirectory()) {
		fs.readdirSync(target).forEach(function (filename) {
			unlink(path.join(target, filename));
		});
		fs.rmdirSync(target);
	}
	else if (stats.isFile()) {
		fs.unlinkSync(target);
	}
}<|MERGE_RESOLUTION|>--- conflicted
+++ resolved
@@ -14,11 +14,7 @@
 
 // AMD-loaded dependencies need to exist in a known location, but npm's deduplication process can make final package
 // locations unpredictable, so copy the currently installed versions of required packages into browser_modules.
-<<<<<<< HEAD
-[ 'dojo', 'chai', 'diff', 'cucumber' ].forEach(function (dependency) {
-=======
-[ 'dojo', 'chai', 'diff', 'benchmark', 'lodash-amd', 'platform' ].forEach(function (dependency) {
->>>>>>> b6bb57be
+[ 'dojo', 'chai', 'cucumber', 'diff', 'benchmark', 'lodash-amd', 'platform' ].forEach(function (dependency) {
 	var packageJson = require.resolve(path.join(dependency, 'package.json'));
 	var installedPath = path.dirname(packageJson);
 	var expectedPath = path.join(browserModules, dependency);
