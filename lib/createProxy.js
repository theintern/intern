--- conflicted
+++ resolved
@@ -6,13 +6,9 @@
 	'dojo/node!fs',
 	'dojo/topic',
 	'dojo/aspect',
-<<<<<<< HEAD
-	'dojo/Stateful'
-], function (require, http, path, fs, topic, aspect, Stateful) {
-=======
+	'dojo/Stateful',
 	'./util'
-], function (require, http, path, fs, topic, aspect, util) {
->>>>>>> a190825a
+], function (require, http, path, fs, topic, aspect, Stateful, util) {
 	// TODO: This is some insanely bad code that makes insanely bad assumptions, wastes insane amounts of memory,
 	// and violates the HTTP spec like crazy. But as a prototype, it works.
 
