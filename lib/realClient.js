--- conflicted
+++ resolved
@@ -40,12 +40,8 @@
 				}
 			}
 
-<<<<<<< HEAD
+			// Ensure args.reporters is an array of module IDs
 			args.reporters = arrayUtil.map([].concat(args.reporters), function (reporterModuleId) {
-=======
-			// Ensure args.reporters is an array of module IDs
-			args.reporters = [].concat(args.reporters).map(function (reporterModuleId) {
->>>>>>> c27f4afb
 				// Allow 3rd party reporters to be used simply by specifying a full mid, or built-in reporters by
 				// specifying the reporter name only
 				if (reporterModuleId.indexOf('/') === -1) {
@@ -111,18 +107,10 @@
 			var reportersReady = false;
 			require(args.reporters, function () {
 				// A hash map, { reporter module ID: reporter definition }
-<<<<<<< HEAD
-				var firstReporterIndex = arguments.length - args.reporters.length,
-					reporters = util.reduce([].slice.call(arguments, firstReporterIndex), function (map, reporter, i) {
-						map[args.reporters[i]] = reporter;
-						return map;
-					}, {});
-=======
-				var reporters = [].slice.call(arguments, 0).reduce(function (map, reporter, i) {
+				var reporters = util.reduce([].slice.call(arguments, 0), function (map, reporter, i) {
 					map[args.reporters[i]] = reporter;
 					return map;
 				}, {});
->>>>>>> c27f4afb
 
 				reporterManager.add(reporters);
 				reportersReady = true;
