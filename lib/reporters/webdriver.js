define([
	'dojo-ts/aspect',
	'dojo-ts/json',
	'dojo-ts/topic',
	'dojo-ts/request/xhr',
	'../args',
	'require'
<<<<<<< HEAD
], function (aspect, topic, xhr, args, require) {
	var sequence = 0,
=======
], function (aspect, JSON, topic, xhr, args, require) {
	var sequence = -1,
>>>>>>> f43b0c68
		url = require.toUrl('teststack');

	function send(data) {
		for (var i = 0; i < data.length; ++i) {
			if (data[i] instanceof Error) {
				data[i] = { message: data[i].message, stack: data[i].stack };
			}
		}

		xhr(url, {
			method: 'POST',
			headers: {
				'Content-Type': 'application/json'
			},
			data: JSON.stringify({
				sequence: sequence,
				// Although sessionId is passed as part of the payload, it is passed in the message object as well
				// to allow the conduit to be fully separate and encapsulated from the rest of the code
				sessionId: args.sessionId,
				payload: data
			})
		});

		// The sequence must not be incremented until after the data is successfully serialised, since an error during
		// serialisation might occur, which would mean the request is never sent, which would mean the dispatcher on
		// the server-side will stall because the sequence numbering will be wrong
		++sequence;
	}

	aspect.before(topic, 'publish', function (topicName) {
		if (/^\/(?:suite|test|error|client\/end)(?:\/|$)/.test(topicName)) {
			send([].slice.call(arguments, 0));
		}

		return arguments;
	});

	topic.subscribe('/suite/end', function (suite) {
		if (suite.name === 'main') {
			typeof console !== 'undefined' && console.log('Tests complete');

			// TODO: Better place to send sessionId?
			topic.publish('/client/end', args.sessionId);
		}
	});

	// TODO: Configuration variable for this, please
	if (true) {
		var suiteNode = document.body,
			testNode;

		topic.subscribe('/suite/start', function (suite) {
			var oldSuiteNode = suiteNode;

			suiteNode = document.createElement('ol');

			if (oldSuiteNode === document.body) {
				oldSuiteNode.appendChild(suiteNode);
			}
			else {
				var outerSuiteNode = document.createElement('li'),
					headerNode = document.createElement('div');

				headerNode.appendChild(document.createTextNode(suite.name));
				outerSuiteNode.appendChild(headerNode);
				outerSuiteNode.appendChild(suiteNode);
				oldSuiteNode.appendChild(outerSuiteNode);
			}
		});

		topic.subscribe('/test/start', function (test) {
			testNode = document.createElement('li');
			testNode.appendChild(document.createTextNode(test.name));
			suiteNode.appendChild(testNode);
		});

		topic.subscribe('/test/pass', function (test) {
			testNode.appendChild(document.createTextNode(' passed (' + test.timeElapsed + 'ms)'));
			testNode.style.color = 'green';
		});

		topic.subscribe('/test/fail', function (test) {
			testNode.appendChild(document.createTextNode(' failed (' + test.timeElapsed + 'ms)'));
			testNode.style.color = 'red';

			var errorNode = document.createElement('pre');
			errorNode.appendChild(document.createTextNode(test.error.stack));
			testNode.appendChild(errorNode);
		});

		topic.subscribe('/suite/end', function () {
			suiteNode = suiteNode.parentNode;
		});
	}
});<|MERGE_RESOLUTION|>--- conflicted
+++ resolved
@@ -5,13 +5,8 @@
 	'dojo-ts/request/xhr',
 	'../args',
 	'require'
-<<<<<<< HEAD
-], function (aspect, topic, xhr, args, require) {
+], function (aspect, JSON, topic, xhr, args, require) {
 	var sequence = 0,
-=======
-], function (aspect, JSON, topic, xhr, args, require) {
-	var sequence = -1,
->>>>>>> f43b0c68
 		url = require.toUrl('teststack');
 
 	function send(data) {
