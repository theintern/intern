--- conflicted
+++ resolved
@@ -11,15 +11,11 @@
 
 	var hasGrouping = 'group' in console && 'groupEnd' in console;
 
-<<<<<<< HEAD
 	function secsToMs(number) {
 		return (number * 1000).toFixed(2);
 	}
 
-	return {
-=======
 	var consoleReporter = {
->>>>>>> 89c26b94
 		'/suite/start': hasGrouping ? function (suite) {
 			console.group(suite.name);
 		} : null,
