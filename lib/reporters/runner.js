define([
	'dojo-ts/topic',
	'dojo-ts/node!istanbul/lib/collector',
	'dojo-ts/node!istanbul/lib/report/text-summary',
	'../util'
], function (topic, Collector, Reporter, util) {
	var sessions = {},
		reporter = new Reporter(),
		hasErrors = false;

	topic.subscribe('/session/start', function (remote) {
		sessions[remote.sessionId] = { remote: remote };
		console.log('Initialised ' + remote.environmentType);
	});

	topic.subscribe('/test/fail', function (test) {
<<<<<<< HEAD
		console.error('Test ' + test.get('id') + ' FAILED on ' + sessions[test.get('sessionId')].remote.environmentType + ':\n' + test.error.stack || test.error);
=======
		console.error('Test ' + test.id + ' FAILED on ' + sessions[test.sessionId].remote.environmentType + ':');
		util.logError(test.error);
>>>>>>> 941a9f9b
	});

	topic.subscribe('/error', function (error) {
		util.logError(error);
		hasErrors = true;
	});

	topic.subscribe('/coverage', function (sessionId, coverage) {
		var session = sessions[sessionId];
		session.coverage = session.coverage || new Collector();
		session.coverage.add(coverage);
	});

	topic.subscribe('/suite/end', function (suite) {
		if (suite.name === 'main') {
			sessions[suite.get('sessionId')].suite = suite;
		}
	});

	topic.subscribe('/session/end', function (remote) {
		var session = sessions[remote.sessionId],
			suite = session.suite;

		if (session.coverage) {
			reporter.writeReport(session.coverage);
		}
		else {
			console.log('No coverage report available');
		}

		// TODO: Unit tests are reported but functional tests are not. The functional tests are reported in the
		// grand total, however.
		console.log('%s: %d/%d tests failed', remote.environmentType, suite.get('numFailedTests'), suite.get('numTests'));
	});

	topic.subscribe('/runner/end', function () {
		var collector = new Collector(),
			numEnvironments = 0,
			numTests = 0,
			numFailedTests = 0;

		for (var k in sessions) {
			var session = sessions[k];
			session.coverage && collector.add(session.coverage.getFinalCoverage());
			++numEnvironments;
			numTests += session.suite.get('numTests');
			numFailedTests += session.suite.get('numFailedTests');
		}

		reporter.writeReport(collector);

		var message = 'TOTAL: tested %d platforms, %d/%d tests failed';

		if (hasErrors && !numFailedTests) {
			message += '; fatal error occurred';
		}

		console.log(message, numEnvironments, numFailedTests, numTests);
	});
});<|MERGE_RESOLUTION|>--- conflicted
+++ resolved
@@ -14,12 +14,8 @@
 	});
 
 	topic.subscribe('/test/fail', function (test) {
-<<<<<<< HEAD
-		console.error('Test ' + test.get('id') + ' FAILED on ' + sessions[test.get('sessionId')].remote.environmentType + ':\n' + test.error.stack || test.error);
-=======
-		console.error('Test ' + test.id + ' FAILED on ' + sessions[test.sessionId].remote.environmentType + ':');
+		console.error('Test ' + test.get('id') + ' FAILED on ' + sessions[test.get('sessionId')].remote.environmentType + ':');
 		util.logError(test.error);
->>>>>>> 941a9f9b
 	});
 
 	topic.subscribe('/error', function (error) {
