define([
	'dojo-ts/_base/declare',
	'dojo-ts/_base/array',
	'dojo-ts/Stateful',
	'dojo-ts/Deferred',
<<<<<<< HEAD
	'dojo-ts/when',
	'dojo-ts/topic',
	'./util'
], function (declare, array, Stateful, Deferred, when, topic, util) {
	return declare(Stateful, {
=======
	'dojo-ts/promise/when',
	'dojo-ts/topic'
], function (Deferred, when, topic) {
	function Suite(kwArgs) {
		this.tests = [];
		for (var k in kwArgs) {
			this[k] = kwArgs[k];
		}

		topic.publish('/suite/new', this);
	}

	Suite.prototype = {
		constructor: Suite,
>>>>>>> 02b86ac2
		name: '',
		tests: [],
		parent: null,
		setup: null,
		beforeEach: null,
		afterEach: null,
		teardown: null,
		error: null,

		constructor: function () {
			this.tests = [];
		},

		/**
		 * If true, the suite will only publish its start topic after the setup callback has finished,
		 * and will publish its end topic before the teardown callback has finished.
		 */
		publishAfterSetup: false,

		/**
		 * The unique identifier of the suite, assuming all combinations of suite + test are unique.
		 */
		_idGetter: function () {
			return this.parent ? this.parent.get('id') + ' - ' + this.name : this.name;
		},

		/**
		 * The WebDriver interface for driving a remote environment. This value is only guaranteed to exist from the
		 * setup/beforeEach/afterEach/teardown and test methods, since environments are not instantiated until they are
		 * actually ready to be tested against.
		 */
		_remoteGetter: function () {
			return this.parent ? this.parent.get('remote') : this._remote;
		},

		_remoteSetter: function (value) {
			if (this._remote) {
				throw new Error('remote may only be set once per suite');
			}

			this._remote = value;
		},

		/**
		 * The sessionId of the environment in which the suite executed.
		 */
		_sessionIdGetter: function () {
			var remote;

			return this.parent ? this.parent.get('sessionId') :
				this._sessionId ? this._sessionId :
				(remote = this.get('remote')) ? remote.sessionId :
				null;
		},

		/**
		 * The sessionId may need to be overridden for suites proxied from client.js.
		 */
		_sessionIdSetter: function (value) {
			this._sessionId = value;
		},

		/**
		 * The total number of tests in this suite and any sub-suites. To get only the number of tests for this suite,
		 * look at `this.tests.length`.
		 */
		_numTestsGetter: function () {
			function reduce(numTests, test) {
				return test.tests ? util.reduce(test.tests, reduce, numTests) : numTests + 1;
			}

			return util.reduce(this.tests, reduce, 0);
		},

		/**
		 * The total number of tests in this test suite and any sub-suites that have failed.
		 */
		_numFailedTestsGetter: function () {
			function reduce(numFailedTests, test) {
				return test.tests ?
					util.reduce(test.tests, reduce, numFailedTests) :
					(test.error ? numFailedTests + 1 : numFailedTests);
			}

			return util.reduce(this.tests, reduce, 0);
		},

		/**
		 * Runs test suite in order:
		 *
		 * * setup
		 * * for each test:
		 *   * beforeEach
		 *   * test
		 *   * afterEach
		 * * teardown
		 *
		 * If setup, beforeEach, afterEach, or teardown throw, the suite itself will be marked as failed
		 * and no further tests in the suite will be executed.
		 *
		 * @returns {dojo-ts/promise/Promise}
		 */
		run: function () {
			/**
			 * Convenience mechanism for calling pre/post test methods which captures and handles errors that might be
			 * raised by these methods.
			 */
			function call(name) {
				var result;
				try {
					result = self[name] && self[name]();
				}
				catch (error) {
					var dfd = new Deferred();
					dfd.reject(error);
					result = dfd.promise;
				}

				return when(result);
			}

			function runNextTest() {
				// TODO: Eliminate nextTick once dojo/promise implements Promises/A+
				function nextTick(fn) {
					/*jshint node:true */
					if (typeof process !== 'undefined' && process.nextTick) {
						process.nextTick(fn);
					}
					else {
						setTimeout(fn, 0);
					}
				}

				nextTick(function () {
					var test = tests[i++];
					if (test) {
						call('beforeEach').then(function () {
							test.run().always(function () {
								call('afterEach').then(runNextTest, handleFatalError);
							});
						}, handleFatalError);
					}
					else {
						finishRun();
					}
				});
			}

			function handleFatalError(error, fromFinishRun) {
				self.error = error;
				topic.publish('/suite/error', self);
				topic.publish('/error', error);

				if (!fromFinishRun) {
					finishRun(error);
				}
			}

			function finishRun(error) {
				if (started) {
					if (self.publishAfterSetup) {
						topic.publish('/suite/end', self);
					}

					call('teardown').always(function (teardownError) {
						if (!error && teardownError instanceof Error) {
							handleFatalError(teardownError, true);
							error = teardownError;
						}

						if (!self.publishAfterSetup) {
							topic.publish('/suite/end', self);
						}

						error ? dfd.reject(error) : dfd.resolve();
					});
				}
				else {
					dfd.reject(error);
				}
			}

			var started = false,
				dfd = new Deferred(),
				self = this,
				tests = this.tests,
				i = 0;

			if (!self.publishAfterSetup) {
				topic.publish('/suite/start', self);
				started = true;
			}

			call('setup').then(function () {
				if (self.publishAfterSetup) {
					started = true;
					topic.publish('/suite/start', self);
				}
			}).then(runNextTest, handleFatalError);

			return dfd.promise;
		},

		toJSON: function () {
			return {
				name: this.name,
				sessionId: this.get('sessionId'),
				hasParent: !!this.parent,
				tests: array.map(this.tests, function (test) { return test.toJSON(); }),
				numTests: this.get('numTests'),
				numFailedTests: this.get('numFailedTests'),
				error: this.error ? {
					name: this.error.name,
					message: this.error.message,
					stack: this.error.stack
				} : null
			};
		}
	});
});<|MERGE_RESOLUTION|>--- conflicted
+++ resolved
@@ -3,28 +3,11 @@
 	'dojo-ts/_base/array',
 	'dojo-ts/Stateful',
 	'dojo-ts/Deferred',
-<<<<<<< HEAD
 	'dojo-ts/when',
 	'dojo-ts/topic',
 	'./util'
 ], function (declare, array, Stateful, Deferred, when, topic, util) {
 	return declare(Stateful, {
-=======
-	'dojo-ts/promise/when',
-	'dojo-ts/topic'
-], function (Deferred, when, topic) {
-	function Suite(kwArgs) {
-		this.tests = [];
-		for (var k in kwArgs) {
-			this[k] = kwArgs[k];
-		}
-
-		topic.publish('/suite/new', this);
-	}
-
-	Suite.prototype = {
-		constructor: Suite,
->>>>>>> 02b86ac2
 		name: '',
 		tests: [],
 		parent: null,
@@ -36,6 +19,8 @@
 
 		constructor: function () {
 			this.tests = [];
+
+			topic.publish('/suite/new', this);
 		},
 
 		/**
