--- conflicted
+++ resolved
@@ -59,11 +59,11 @@
 		/**
 		 * A regular expression used to filter, by test ID, which tests are run.
 		 */
-		get grep() {
-			return this._grep || (this.parent && this.parent.grep) || /.*/;
-		},
-
-		set grep(value) {
+		_grepGetter: function () {
+			return this._grep || (this.parent && this.parent.get('grep')) || /.*/;
+		},
+
+		_grepSetter: function (value) {
 			this._grep = value;
 		},
 
@@ -104,10 +104,6 @@
 		_numFailedTestsGetter: function () {
 			function reduce(numFailedTests, test) {
 				return test.tests ?
-<<<<<<< HEAD
-					util.reduce(test.tests, reduce, numFailedTests) :
-					(test.hasPassed ? numFailedTests : numFailedTests + 1);
-=======
 					test.tests.reduce(reduce, numFailedTests) :
 					(test.hasPassed || test.skipped != null ? numFailedTests : numFailedTests + 1);
 			}
@@ -118,12 +114,11 @@
 		/**
 		 * The total number of tests in this test suite and any sub-suites that were skipped.
 		 */
-		get numSkippedTests() {
+		_numSkippedTestsGetter: function () {
 			function reduce(numSkippedTests, test) {
 				return test.tests ?
 					test.tests.reduce(reduce, numSkippedTests) :
 					(test.skipped != null ? numSkippedTests + 1 : numSkippedTests);
->>>>>>> 00e2cb5e
 			}
 
 			return util.reduce(this.tests, reduce, 0);
@@ -242,7 +237,7 @@
 
 					var test = tests[i++];
 					if (test) {
-						if (!test.tests && !self.grep.test(test.id)) {
+						if (!test.tests && !self.get('grep').test(test.get('id'))) {
 							test.skipped = 'grep';
 						}
 						runTest(test);
@@ -313,16 +308,10 @@
 				name: this.name,
 				sessionId: this.get('sessionId'),
 				hasParent: !!this.parent,
-<<<<<<< HEAD
 				tests: array.map(this.tests, function (test) { return test.toJSON(); }),
 				numTests: this.get('numTests'),
 				numFailedTests: this.get('numFailedTests'),
-=======
-				tests: this.tests.map(function (test) { return test.toJSON(); }),
-				numTests: this.numTests,
-				numFailedTests: this.numFailedTests,
-				numSkippedTests: this.numSkippedTests,
->>>>>>> 00e2cb5e
+				numSkippedTests: this.get('numSkippedTests'),
 				error: this.error ? {
 					name: this.error.name,
 					message: this.error.message,
