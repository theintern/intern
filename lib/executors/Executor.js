--- conflicted
+++ resolved
@@ -119,15 +119,9 @@
 		 * @param {Object} instrumenterOptions Extra options for the instrumenter
 		 * @returns {Handle} Remove handle.
 		 */
-<<<<<<< HEAD
-		enableInstrumentation: function (basePath, excludePaths, coverageVariable) {
-			if (has.default('host-node')) {
-				return util.setInstrumentationHooks(excludePaths, basePath, coverageVariable);
-=======
 		enableInstrumentation: function (basePath, excludePaths, instrumenterOptions) {
 			if (has('host-node')) {
 				return util.setInstrumentationHooks(excludePaths, basePath, instrumenterOptions);
->>>>>>> 2c0e0a49
 			}
 		},
 
