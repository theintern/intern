--- conflicted
+++ resolved
@@ -6,11 +6,7 @@
 	'dojo/node!url',
 	'./args',
 	'./Suite'
-<<<<<<< HEAD
-], function (declare, lang, Deferred, topic, args, Suite) {
-=======
-], function (lang, Deferred, topic, urlUtil, args, Suite) {
->>>>>>> 4a6512b4
+], function (declare, lang, Deferred, topic, urlUtil, args, Suite) {
 	function objectToQuery(object) {
 		var query = [];
 		var value;
