language: node_js
node_js:
  - 0.8
env:
  global:
    # Sauce Labs are OK with this and it is currently necessary to expose this information for testing pull requests;
    # please get your own free key if you want to test yourself
    - SAUCE_USERNAME: dojo2-ts-ci
    - SAUCE_ACCESS_KEY: e92610e3-834e-4bec-a3b5-6f7b9d874601
# This extra install section is only necessary if your project has already installed AMD dependencies like Dojo using
# npm, since AMD path resolution does not follow Node.js path resolution rules but npm does not know this
install:
<<<<<<< HEAD
  - git submodule update --init --recursive
  - cd ..
  - mv intern intern-selftest
  - git clone  --branch=geezer --recursive https://github.com/theintern/intern.git
  - cd intern
=======
  - npm install
  - cd node_modules/intern
>>>>>>> 48490573
  - npm install --production
  - cd ../..
script: node node_modules/intern/runner.js config=tests/selftest.intern<|MERGE_RESOLUTION|>--- conflicted
+++ resolved
@@ -10,16 +10,8 @@
 # This extra install section is only necessary if your project has already installed AMD dependencies like Dojo using
 # npm, since AMD path resolution does not follow Node.js path resolution rules but npm does not know this
 install:
-<<<<<<< HEAD
-  - git submodule update --init --recursive
-  - cd ..
-  - mv intern intern-selftest
-  - git clone  --branch=geezer --recursive https://github.com/theintern/intern.git
-  - cd intern
-=======
   - npm install
   - cd node_modules/intern
->>>>>>> 48490573
   - npm install --production
   - cd ../..
 script: node node_modules/intern/runner.js config=tests/selftest.intern