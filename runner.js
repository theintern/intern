/*jshint node:true */
if (typeof process !== 'undefined' && typeof define === 'undefined') {
	(function () {
		// this.require must be exposed explicitly in order to allow the loader to be
		// reconfigured from the configuration file
		var req = this.require = require('dojo/dojo');

		req({
			baseUrl: process.cwd(),
			packages: [
				{ name: 'intern', location: __dirname }
			],
			map: {
				intern: {
					dojo: 'intern/node_modules/dojo',
<<<<<<< HEAD
					chai: 'intern/node_modules/chai/chai',
					benchmark: 'intern/node_modules/benchmark'
=======
					chai: 'intern/node_modules/chai/chai'
				},
				'*': {
					'intern/dojo': 'intern/node_modules/dojo'
>>>>>>> 80812c01
				}
			}
		}, [ 'intern/runner' ]);
	})();
}
else {
	define([
		'require',
		'./main',
		'./lib/createProxy',
		'dojo/node!istanbul/lib/instrumenter',
		'dojo/node!sauce-connect-launcher',
		'dojo/node!path',
		'./lib/args',
		'./lib/util',
		'./lib/Suite',
		'./lib/ClientSuite',
		'./lib/wd',
		'dojo/lang',
		'dojo/topic',
		'./lib/EnvironmentType',
		'./lib/reporterManager'
	], function (
		require,
		main,
		createProxy,
		Instrumenter,
		startConnect,
		path,
		args,
		util,
		Suite,
		ClientSuite,
		wd,
		lang,
		topic,
		EnvironmentType,
		reporterManager
	) {
		if (!args.config) {
			throw new Error('Required option "config" not specified');
		}

		require([ args.config ], function (config) {
			config = lang.deepCopy({
				capabilities: {
					name: args.config,
					'idle-timeout': 60
				},
				loader: {},
				maxConcurrency: 3,
				proxyPort: 9000,
				proxyUrl: 'http://localhost:9000',
				useSauceConnect: true,
				webdriver: {
					host: 'localhost',
					port: 4444
				}
			}, config);

			// If the `baseUrl` passed to the loader is a relative path, it will cause `require.toUrl` to generate
			// non-absolute paths, which will break the URL remapping code in the `get` method of `lib/wd` (it will
			// slice too much data)
			if (config.loader.baseUrl) {
				config.loader.baseUrl = path.resolve(config.loader.baseUrl);
			}

			this.require(config.loader);

			if (!args.reporters) {
				if (config.reporters) {
					args.reporters = config.reporters;
				}
				else {
					console.info('Defaulting to "runner" reporter');
					args.reporters = 'runner';
				}
			}

			args.reporters = [].concat(args.reporters).map(function (reporterModuleId) {
				// Allow 3rd party reporters to be used simply by specifying a full mid, or built-in reporters by
				// specifying the reporter name only
				if (reporterModuleId.indexOf('/') === -1) {
					reporterModuleId = './lib/reporters/' + reporterModuleId;
				}
				return reporterModuleId;
			});

			require(args.reporters, function () {
				/*jshint maxcomplexity:13 */

				// A hash map, { reporter module ID: reporter definition }
				var reporters = [].slice.call(arguments, 0).reduce(function (map, reporter, i) {
					map[args.reporters[i]] = reporter;
					return map;
				}, {});

				reporterManager.add(reporters);

				config.proxyUrl = config.proxyUrl.replace(/\/*$/, '/');

				var basePath = (config.loader.baseUrl || process.cwd()) + '/',
					proxy = createProxy({
						basePath: basePath,
						excludeInstrumentation: config.excludeInstrumentation,
						instrumenter: new Instrumenter({
							// coverage variable is changed primarily to avoid any jshint complaints, but also to make
							// it clearer where the global is coming from
							coverageVariable: '__internCoverage',

							// compacting code makes it harder to look at but it does not really matter
							noCompact: true,

							// auto-wrap breaks code
							noAutoWrap: true
						}),
						port: config.proxyPort
					});

				// Running just the proxy and aborting is useful mostly for debugging, but also lets you get code
				// coverage reporting on the client if you want
				if (args.proxyOnly) {
					return;
				}

				// TODO: Verify that upon using delete, it is not possible for the program to retrieve these environment
				// variables another way.
				if (process.env.SAUCE_USERNAME) {
					config.webdriver.username = process.env.SAUCE_USERNAME;
					if (!(delete process.env.SAUCE_USERNAME)) {
						throw new Error('Failed to clear sensitive environment variable SAUCE_USERNAME');
					}
				}
				if (process.env.SAUCE_ACCESS_KEY) {
					config.webdriver.accessKey = process.env.SAUCE_ACCESS_KEY;
					if (!(delete process.env.SAUCE_ACCESS_KEY)) {
						throw new Error('Failed to clear sensitive environment variable SAUCE_ACCESS_KEY');
					}
				}

				var startup;
				if (config.useSauceConnect) {
					if (!config.webdriver.username || !config.webdriver.accessKey) {
						throw new Error('Missing Sauce username or access key. Disable Sauce Connect or provide ' +
							'this information.');
					}

					if (!config.capabilities['tunnel-identifier']) {
						config.capabilities['tunnel-identifier'] = '' + Date.now();
					}

					startup = util.adapt(startConnect);
				}
				else {
					startup = function () {
						return {
							then: function (callback) {
								callback();
							}
						};
					};
				}

				main.maxConcurrency = config.maxConcurrency || Infinity;

				if (process.env.TRAVIS_COMMIT) {
					config.capabilities.build = process.env.TRAVIS_COMMIT;
				}

				util.flattenEnvironments(config.capabilities, config.environments).forEach(function (environmentType) {
					var suite = new Suite({
						name: 'main',
						remote: wd.remote(config.webdriver, environmentType),
						publishAfterSetup: true,
						setup: function () {
							var remote = this.remote;
							return remote.init()
							.then(function getEnvironmentInfo(/* [ sessionId, capabilities? ] */ environmentInfo) {
								// wd incorrectly puts the session ID on a `sessionID` property, which violates
								// JavaScript style convention
								remote.sessionId = environmentInfo[0];

								// the remote needs to know the proxy URL and base filesystem path length so it can
								// munge filesystem paths passed to `get`
								remote.proxyUrl = config.proxyUrl;
								remote.proxyBasePathLength = basePath.length;
							})
							// capabilities object is not returned from `init` by at least ChromeDriver 2.25.0;
							// calling `sessionCapabilities` works every time
							.sessionCapabilities()
							.then(function (capabilities) {
								remote.environmentType = new EnvironmentType(capabilities);
								topic.publish('/session/start', remote);
							});
						},

						teardown: function () {
							var remote = this.remote;
							return remote.quit().always(function () {
								topic.publish('/session/end', remote);

								if (config.webdriver.accessKey) {
									return remote.sauceJobUpdate({
										passed: suite.numFailedTests === 0 && !suite.error
									});
								}
							});
						}
					});

					suite.tests.push(new ClientSuite({ parent: suite, config: config }));
					main.suites.push(suite);
				});

				startup({
					/*jshint camelcase:false */
					logger: function () {
						console.log.apply(console, arguments);
					},
					tunnelIdentifier: config.capabilities['tunnel-identifier'],
					username: config.webdriver.username,
					accessKey: config.webdriver.accessKey,
					port: config.webdriver.port,
					no_progress: !process.stdout.isTTY
				}).then(function (connectProcess) {
					require(config.functionalSuites || [], function () {
						var hasErrors = false;

						topic.subscribe('/error, /test/fail', function () {
							hasErrors = true;
						});

						process.on('exit', function () {
							// calling `process.exit` after the main test loop finishes will cause any remaining
							// in-progress operations to abort, which is undesirable if there are any asynchronous
							// I/O operations that a reporter wants to perform once all tests are complete; calling
							// from within the exit event avoids this problem by allowing Node.js to decide when to
							// terminate
							process.exit(hasErrors ? 1 : 0);
						});

						topic.publish('/runner/start');
						main.run().always(function () {
							topic.publish('/runner/end');
							connectProcess && connectProcess.close();
							proxy.close();
							reporterManager.clear();
						});
					});
				}, function (error) {
					console.error(error);
					proxy.close();
				});
			});
		});
	});
}<|MERGE_RESOLUTION|>--- conflicted
+++ resolved
@@ -13,15 +13,11 @@
 			map: {
 				intern: {
 					dojo: 'intern/node_modules/dojo',
-<<<<<<< HEAD
 					chai: 'intern/node_modules/chai/chai',
-					benchmark: 'intern/node_modules/benchmark'
-=======
-					chai: 'intern/node_modules/chai/chai'
+					benchmark: 'intern/node_modules/benchmark/benchmark'
 				},
 				'*': {
 					'intern/dojo': 'intern/node_modules/dojo'
->>>>>>> 80812c01
 				}
 			}
 		}, [ 'intern/runner' ]);
