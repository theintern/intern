--- conflicted
+++ resolved
@@ -1,22 +1,12 @@
 define([
-<<<<<<< HEAD
-	'teststack!object',
-	'teststack/assert',
-	'../../lib/Suite',
-	'../../lib/Test',
-	'dojo-ts/Deferred',
-	'dojo-ts/topic',
-	'dojo-ts/_base/array'
-], function (registerSuite, assert, Suite, Test, Deferred, topic, array) {
-=======
 	'intern!object',
-	'intern/chai!assert',
+	'intern/assert',
 	'../../lib/Suite',
 	'../../lib/Test',
 	'dojo/Deferred',
-	'dojo/topic'
-], function (registerSuite, assert, Suite, Test, Deferred, topic) {
->>>>>>> aa416d84
+	'dojo/topic',
+	'dojo/_base/array'
+], function (registerSuite, assert, Suite, Test, Deferred, topic, array) {
 	function createLifecycle(options) {
 		options = options || {};
 
