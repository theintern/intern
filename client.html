--- conflicted
+++ resolved
@@ -9,21 +9,11 @@
 	return {
 		async: 1,
 		baseUrl: basePath + '../',
-		tlmSiblingOfDojo: 0,
-		packages: [
-<<<<<<< HEAD
-			{ name: 'dojo-ts', location: basePath + 'dojo' },
-			{ name: 'teststack', location: basePath }
-		],
-		deps: [ 'teststack/client' ]
+		deps: [ 'intern/client' ],
+		map: { intern: { dojo: 'intern/dojo' } },
+		packages: [ { name: 'intern', location: basePath } ],
+		tlmSiblingOfDojo: 0
 	};
-=======
-			{ name: 'intern', location: basePath },
-			{ name: 'chai', location: basePath + 'chai', main: 'chai' }
-		],
-		map: { intern: { dojo: basePath + 'dojo' } }
-	}, [ 'intern/client' ]);
->>>>>>> aa416d84
 })();
 		</script>
 		<script src="dojo/dojo.js"></script>
