<!DOCTYPE html>
<html>
	<head>
		<meta charset="utf-8">
		<title>Browser test runner</title>
		<script src="node_modules/dojo/dojo.js"></script>
		<script>
(function () {
<<<<<<< HEAD
	// change this if you want to use a loader from another domain
	var allowXss = false;

	function findArgument(name, defaultValue) {
		var expression = new RegExp('[?&]' + name + '=([^&]+)'),
			result;

		if ((result = expression.exec(location.search))) {
			var value = decodeURIComponent(result[1]);

			if (!allowXss && /^(?:https?:)?\/\//.test(value)) {
				throw new Error('Attempted cross-domain script injection, but allowXss is false');
			}

			return value;
		}

		return defaultValue;
	}

	var loaderUrl = findArgument('loaderUrl', 'node_modules/dojo/dojo.js');

	if (loaderUrl === 'node_modules/dojo/dojo.js') {
		this.dojoConfig = {
			async: 1,
			tlmSiblingOfDojo: 0,
			useDeferredInstrumentation: false
		};
	}

	var script = document.createElement('script');
	script.onload = script.onreadystatechange = function () {
		if (this.readyState && this.readyState !== 'loaded' && this.readyState !== 'complete') {
			return;
		}

		this.onload = this.onreadystatechange = null;

		var basePath = location.pathname.replace(/\/+[^\/]*$/, '/');

		(require.config || require)({
			baseUrl: findArgument('baseUrl', basePath + (basePath === '/__intern/' ? '../' : '../../')),
=======
	var basePath = location.pathname.replace(/\/+[^\/]*$/, '/'),
		internConfig = this.__internConfig = {
			baseUrl: basePath,
>>>>>>> 87764c62
			packages: [
				{ name: 'intern', location: basePath }
			],
			map: {
				intern: {
					dojo: 'intern/node_modules/dojo',
					chai: 'intern/node_modules/chai/chai'
				},
				'*': {
					'intern/dojo': 'intern/node_modules/dojo'
				}
			}
		};

<<<<<<< HEAD
		require([ 'intern/client' ]);
	};
	script.src = loaderUrl;
	document.getElementsByTagName('head')[0].appendChild(script);
=======
	require(internConfig, [ 'intern/client' ]);
>>>>>>> 87764c62
})();
		</script>
	</head>
</html><|MERGE_RESOLUTION|>--- conflicted
+++ resolved
@@ -6,54 +6,15 @@
 		<script src="node_modules/dojo/dojo.js"></script>
 		<script>
 (function () {
-<<<<<<< HEAD
-	// change this if you want to use a loader from another domain
-	var allowXss = false;
+	this.dojoConfig = {
+		async: true,
+		tlmSiblingOfDojo: false,
+		useDeferredInstrumentation: false
+	};
 
-	function findArgument(name, defaultValue) {
-		var expression = new RegExp('[?&]' + name + '=([^&]+)'),
-			result;
-
-		if ((result = expression.exec(location.search))) {
-			var value = decodeURIComponent(result[1]);
-
-			if (!allowXss && /^(?:https?:)?\/\//.test(value)) {
-				throw new Error('Attempted cross-domain script injection, but allowXss is false');
-			}
-
-			return value;
-		}
-
-		return defaultValue;
-	}
-
-	var loaderUrl = findArgument('loaderUrl', 'node_modules/dojo/dojo.js');
-
-	if (loaderUrl === 'node_modules/dojo/dojo.js') {
-		this.dojoConfig = {
-			async: 1,
-			tlmSiblingOfDojo: 0,
-			useDeferredInstrumentation: false
-		};
-	}
-
-	var script = document.createElement('script');
-	script.onload = script.onreadystatechange = function () {
-		if (this.readyState && this.readyState !== 'loaded' && this.readyState !== 'complete') {
-			return;
-		}
-
-		this.onload = this.onreadystatechange = null;
-
-		var basePath = location.pathname.replace(/\/+[^\/]*$/, '/');
-
-		(require.config || require)({
-			baseUrl: findArgument('baseUrl', basePath + (basePath === '/__intern/' ? '../' : '../../')),
-=======
 	var basePath = location.pathname.replace(/\/+[^\/]*$/, '/'),
 		internConfig = this.__internConfig = {
 			baseUrl: basePath,
->>>>>>> 87764c62
 			packages: [
 				{ name: 'intern', location: basePath }
 			],
@@ -68,14 +29,7 @@
 			}
 		};
 
-<<<<<<< HEAD
-		require([ 'intern/client' ]);
-	};
-	script.src = loaderUrl;
-	document.getElementsByTagName('head')[0].appendChild(script);
-=======
 	require(internConfig, [ 'intern/client' ]);
->>>>>>> 87764c62
 })();
 		</script>
 	</head>
