--- conflicted
+++ resolved
@@ -15,11 +15,7 @@
 	\__/_/ /_/_/____/  /_/ /_/_/\___(_)  of the test suite that needs those things. NEVER do it here!
 		-->
 		<title>Browser test runner</title>
-<<<<<<< HEAD
 		<script src="node_modules/dojo-loader/loader.js"></script>
-=======
-		<script src="browser_modules/dojo/loader.js"></script>
->>>>>>> 75c1472d
 		<script>
 			// At least FirefoxDriver 2.46.0 will time out the page load detection and cause the page to reload in the
 			// middle of test module initialisation if a large number of tests are loaded before the onload event for
