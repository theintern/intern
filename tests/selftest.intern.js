define({
	proxyPort: 9000,
	proxyUrl: 'http://localhost:9000/',

	capabilities: {
		'idle-timeout': 60
	},
	environments: [
		{ browserName: 'internet explorer', version: '11.0', platform: 'WINDOWS', fixSessionCapabilities: false },
		{ browserName: 'internet explorer', version: '10.0', platform: 'WIN8', fixSessionCapabilities: false },
		{ browserName: 'internet explorer', version: '9.0', platform: 'WINDOWS', fixSessionCapabilities: false },
		{ browserName: 'firefox', version: [ '33', '49' ], platform: [ 'WINDOWS', 'MAC' ],
			fixSessionCapabilities: false },
		{ browserName: 'chrome', version: [ '38', '52' ], platform: [ 'WINDOWS', 'MAC' ],
			fixSessionCapabilities: false },
		{ browserName: 'safari', version: [ '9', '10' ], fixSessionCapabilities: false }
	],

	maxConcurrency: 2,
	tunnel: 'BrowserStackTunnel',

	loaderOptions: {
		// Packages that should be registered with the loader in each testing environment
		packages: [
			{ name: 'intern-selftest', location: '.' }
		],
		map: {
			'intern-selftest': {
				dojo: 'intern-selftest/node_modules/dojo',
				chai: 'intern-selftest/node_modules/chai/chai',
				diff: 'intern-selftest/node_modules/diff/diff',
<<<<<<< HEAD
				cucumber: 'intern-selftest/node_modules/cucumber/release/cucumber'
=======
				benchmark: 'intern-selftest/node_modules/benchmark/benchmark',
				lodash: 'intern-selftest/node_modules/lodash-amd/main',
				platform: 'intern-selftest/node_modules/platform/platform'
>>>>>>> b6bb57be
			}
		}
	},

	suites: [
		'intern-selftest/tests/unit/all'
	],
	functionalSuites: [
		'intern-selftest/tests/functional/lib/ProxiedSession'
	],

	excludeInstrumentation: /(?:tests|node_modules)\//,

	isSelfTestConfig: true
});<|MERGE_RESOLUTION|>--- conflicted
+++ resolved
@@ -28,14 +28,11 @@
 			'intern-selftest': {
 				dojo: 'intern-selftest/node_modules/dojo',
 				chai: 'intern-selftest/node_modules/chai/chai',
+				cucumber: 'intern-selftest/node_modules/cucumber/release/cucumber',
 				diff: 'intern-selftest/node_modules/diff/diff',
-<<<<<<< HEAD
-				cucumber: 'intern-selftest/node_modules/cucumber/release/cucumber'
-=======
 				benchmark: 'intern-selftest/node_modules/benchmark/benchmark',
 				lodash: 'intern-selftest/node_modules/lodash-amd/main',
 				platform: 'intern-selftest/node_modules/platform/platform'
->>>>>>> b6bb57be
 			}
 		}
 	},
