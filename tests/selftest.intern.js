define({
	// The port on which the instrumenting proxy will listen
	proxyPort: 9000,

	// A fully qualified URL to the Intern proxy
	proxyUrl: 'http://localhost:9000/',

	// Default desired capabilities for all environments. Individual capabilities can be overridden by any of the
	// specified browser environments in the `environments` array below as well. See
	// https://code.google.com/p/selenium/wiki/DesiredCapabilities for standard Selenium capabilities and
	// https://saucelabs.com/docs/additional-config#desired-capabilities for Sauce Labs capabilities.
	// Note that the `build` capability will be filled in with the current commit ID from the Travis CI environment
	// automatically
	capabilities: {
		'selenium-version': '2.33.0'
	},

	// Browsers to run integration testing against. Note that version numbers must be strings if used with Sauce
	// OnDemand. Options that will be permutated are browserName, version, platform, and platformVersion; any other
	// capabilities options specified for an environment will be copied as-is
	environments: [
<<<<<<< HEAD
		{ browserName: 'internet explorer', version: '10', platform: 'Windows 2012' },
		{ browserName: 'internet explorer', version: [ '8', '9' ], platform: 'Windows 2008' },
		{ browserName: 'internet explorer', version: [ '6', '7' ], platform: 'Windows 2003' },
		{ browserName: 'firefox', version: '19', platform: [ 'Linux', 'Mac 10.6', 'Windows 2012' ] },
		{ browserName: 'chrome', platform: [ 'Linux', 'Mac 10.8', 'Windows 2008' ] },
=======
		{ browserName: 'internet explorer', version: '10', platform: 'Windows 8' },
		{ browserName: 'internet explorer', version: '9', platform: 'Windows 7' },
		{ browserName: 'firefox', version: '22', platform: [ 'Linux', 'Windows 7' ] },
		{ browserName: 'firefox', version: '21', platform: 'Mac 10.6' },
		{ browserName: 'chrome', platform: [ 'Linux', 'Mac 10.8', 'Windows 7' ] },
>>>>>>> 00d2d10f
		{ browserName: 'safari', version: '6', platform: 'Mac 10.8' }
	],

	// Maximum number of simultaneous integration tests that should be executed on the remote WebDriver service
	maxConcurrency: 3,

	// Whether or not to start Sauce Connect before running tests
	useSauceConnect: true,

	// Connection information for the remote WebDriver service. If using Sauce Labs, keep your username and password
	// in the SAUCE_USERNAME and SAUCE_ACCESS_KEY environment variables unless you are sure you will NEVER be
	// publishing this configuration file somewhere
	webdriver: {
		host: 'localhost',
		port: 4444
	},

	// Configuration options for the module loader; any AMD configuration options supported by the Dojo loader can be
	// used here
	loader: {
		// Packages that should be registered with the loader in each testing environment
		packages: [ { name: 'intern-selftest', location: '.' } ],
		map: { 'intern-selftest': { dojo: 'intern-selftest/node_modules/dojo' } }
	},

	// Non-functional test suite(s) to run in each browser
	suites: [ 'intern-selftest/tests/all' ],

	// Functional test suite(s) to run in each browser once non-functional tests are completed
	functionalSuites: [ 'intern-selftest/tests/functional/basic' ],

	// A regular expression matching URLs to files that should not be included in code coverage analysis
	excludeInstrumentation: /^(?:tests|node_modules)\//
});<|MERGE_RESOLUTION|>--- conflicted
+++ resolved
@@ -19,19 +19,12 @@
 	// OnDemand. Options that will be permutated are browserName, version, platform, and platformVersion; any other
 	// capabilities options specified for an environment will be copied as-is
 	environments: [
-<<<<<<< HEAD
-		{ browserName: 'internet explorer', version: '10', platform: 'Windows 2012' },
-		{ browserName: 'internet explorer', version: [ '8', '9' ], platform: 'Windows 2008' },
-		{ browserName: 'internet explorer', version: [ '6', '7' ], platform: 'Windows 2003' },
-		{ browserName: 'firefox', version: '19', platform: [ 'Linux', 'Mac 10.6', 'Windows 2012' ] },
-		{ browserName: 'chrome', platform: [ 'Linux', 'Mac 10.8', 'Windows 2008' ] },
-=======
 		{ browserName: 'internet explorer', version: '10', platform: 'Windows 8' },
-		{ browserName: 'internet explorer', version: '9', platform: 'Windows 7' },
+		{ browserName: 'internet explorer', version: [ '8', '9' ], platform: 'Windows 7' },
+		{ browserName: 'internet explorer', version: [ '6', '7' ], platform: 'Windows XP' },
 		{ browserName: 'firefox', version: '22', platform: [ 'Linux', 'Windows 7' ] },
 		{ browserName: 'firefox', version: '21', platform: 'Mac 10.6' },
 		{ browserName: 'chrome', platform: [ 'Linux', 'Mac 10.8', 'Windows 7' ] },
->>>>>>> 00d2d10f
 		{ browserName: 'safari', version: '6', platform: 'Mac 10.8' }
 	],
 
