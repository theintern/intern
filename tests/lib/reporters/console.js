define([
	'intern!object',
	'intern/chai!assert',
	'dojo/lang',
	'../../../lib/Suite',
	'../../../lib/Test',
	'../../../lib/BenchmarkSuite',
	'../../../lib/reporters/console'
<<<<<<< HEAD
], function (registerSuite, assert, Suite, Test, BenchmarkSuite, reporter) {
=======
], function (registerSuite, assert, lang, Suite, Test, reporter) {
>>>>>>> 60728003
	if (typeof console !== 'object') {
		// IE<10 does not provide a global console object when Developer Tools is turned off
		return;
	}

	var hasGrouping = 'group' in console && 'groupEnd' in console;

	var noop = Function.prototype;

	function mockConsole(method, callback) {
		var oldMethod = console[method];
		console[method] = callback;
		return {
			remove: function () {
				console[method] = oldMethod;
			}
		};
	}

	registerSuite({
		name: 'intern/lib/reporters/console',

		'/suite/start': function () {
			if (!hasGrouping) {
				return;
			}

			var called = false,
				suite = new Suite({ name: 'suite' }),
				handle = mockConsole('group', function (message) {
					called = true;
					assert.strictEqual(message, suite.name, 'console.group should be called with the name of the suite');
				});

			try {
				reporter['/suite/start'](suite);
				assert.isTrue(called, 'console.group should be called when the reporter /suite/start method is called');
			}
			finally {
				handle.remove();
			}
		},

		'/suite/end': (function () {
			var suite = {
				'successful suite': function () {
					var actualMessage,
						suite = new Suite({ name: 'suite', tests: [ new Test({ hasPassed: true }) ] }),
						handle = mockConsole('info', function (message) {
							actualMessage = message;
						});

					try {
						reporter['/suite/end'](suite);
						assert.ok(actualMessage, 'console.info should be called when the reporter /suite/end method is called and there are no errors');
						assert.include(actualMessage, ' ' + suite.numTests - suite.numFailedTests + '/' + suite.numTests + ' ', 'console.info message should say how many tests passed and how many total tests existed');
					}
					finally {
						handle.remove();
					}
				},

				'failed suite': function () {
					var actualMessage,
						suite = new Suite({ name: 'suite', tests: [ new Test({ hasPassed: false }) ] }),
						handle = mockConsole('warn', function (message) {
							actualMessage = message;
						});

					try {
						reporter['/suite/end'](suite);
						assert.ok(actualMessage, 'console.warn should be called when the reporter /suite/end method is called and there are errors');
						assert.include(actualMessage, ' ' + suite.numTests - suite.numFailedTests + '/' + suite.numTests + ' ', 'console.warn message should say how many tests passed and how many total tests existed');
					}
					finally {
						handle.remove();
					}
				}
			};

			if (hasGrouping) {
				var groupHandle;
				lang.mixin(suite, {
					setup: function () {
						groupHandle = mockConsole('groupEnd', function () {
							// no-op to prevent code under test from calling `console.groupEnd` to close this
							// test group
						});
					},

					teardown: function () {
						groupHandle.remove();
					},

					'grouping': function () {
						var called = false,
							suite = new Suite({ name: 'suite' }),
							handles = [
								mockConsole('groupEnd', function (name) {
									called = true;
									assert.strictEqual(name, suite.name, 'console.groupEnd should be called with the name of the suite');
								}),
								mockConsole('info', function () {
									// no-op to prevent code from intercepting the /group/end topic and emitting test
									// pass information for the fake suite
								})
							];

						try {
							reporter['/suite/end'](suite);
							assert.isTrue(called, 'console.group should be called when the reporter /suite/end method is called');
						}
						finally {
							var handle;
							while ((handle = handles.pop())) {
								handle.remove();
							}
						}
					}
				});
			}

			return suite;
		})(),

		'/suite/error': function () {
			var result = [],
				error = new Error('Oops'),
				suite = new Suite({
					name: 'suite',
					error: error
				}),
				handles = [
					mockConsole('warn', function () {
						result = result.concat([].slice.call(arguments, 0));
					}),
					mockConsole('error', function () {
						result = result.concat([].slice.call(arguments, 0));
					})
				];

			error.relatedTest = new Test({ name: 'related test', parent: suite });

			try {
				reporter['/suite/error'](suite);

				assert.strictEqual(result.length, 3, 'Reporter should log three messages for an error with a related test');
				result = result.join('\n');
				assert.match(result, /\bSUITE ERROR\b/, 'Reporter should indicate that a suite error occurred');
				assert.include(result, suite.id, 'Reporter should indicate which suite threw an error');
				assert.match(result, /\bRelated test\b/, 'Reporter should indicate there was a related test for the suite error');
				assert.include(result, hasGrouping ? error.relatedTest.name : error.relatedTest.id, 'Reporter should indicate the name of the related test');
			}
			finally {
				var handle;
				while ((handle = handles.pop())) {
					handle.remove();
				}
			}
		},

		'/test/pass': function () {
			var test = new Test({
					name: 'test',
					timeElapsed: 123,
					parent: { name: 'parent', id: 'parent' },
					hasPassed: true
				}),
				handle = mockConsole('log', function (message) {
					assert.match(message, /\bPASS\b/, 'Reporter should indicate that a test passed');
					assert.include(message, hasGrouping ? test.name : test.id, 'Reporter should indicate which test passed');
					assert.include(message, test.timeElapsed + 'ms', 'Reporter should indicate the amount of time the test took');
				});

			try {
				reporter['/test/pass'](test);
			}
			finally {
				handle.remove();
			}
		},

		'/test/fail': function () {
			var result = [],
				test = new Test({
					name: 'test',
					timeElapsed: 123,
					parent: { name: 'parent', id: 'parent' },
					error: new Error('Oops')
				}),
				handles = [
					mockConsole('log', function () {
						result = result.concat([].slice.call(arguments, 0));
					}),
					mockConsole('error', function () {
						result = result.concat([].slice.call(arguments, 0));
					})
				];

			try {
				reporter['/test/fail'](test);
				assert.strictEqual(result.length, 2, 'Reporter should log two messages for a failed test');
				result = result.join('\n');
				assert.match(result, /\bFAIL\b/, 'Reporter should indicate that a test failed');
				assert.include(result, hasGrouping ? test.name : test.id, 'Reporter should indicate which test failed');
				assert.include(result, test.timeElapsed + 'ms', 'Reporter should indicate the amount of time the test took');
			}
			finally {
				var handle;
				while ((handle = handles.pop())) {
					handle.remove();
				}
			}
		},

		'/bench/start': function () {
			var called = false,
				bench = new BenchmarkSuite({ name: 'bench' });
				handle = hasGrouping ? mockConsole('group', function (message) {
					called = true;
					assert.strictEqual(message, bench.name, 'console.group should be called with the name of the bench');
				}) : mockConsole('log', function (message) {
					called = true;
					assert.strictEqual(message, 'START: ' + bench.id, 'console.log should be called with the ID of the bench');
				});

			try {
				reporter['/bench/start'](bench);
				assert.isTrue(called, 'console.group || console.log should be called when the reporter /bench/start methid is called');
			}
			finally {
				handle.remove();
			}
		},

		'/bench/cycle': {
			'benchmark': function () {
				var result = [],
					expectedResult = [
						hasGrouping ? 'foo' : 'bench - foo',
						'Operations/Sec: 99.12',
						'Relative Margin of Error: \xb19.12%',
						'Samples: 2'
					],
					bench = new BenchmarkSuite({
						name: 'bench',
						id: 'bench',
						type: 'benchmark',
						event: {
							target: {
								name: 'foo',
								hz: 99.12345,
								stats: {
									rme: 9.1234,
									sample: [ 1, 2 ],
									mean: 1.234567,
									deviation: 1.234567,
									variance: 1.234567,
									moe: 1.234567,
									sem: 1.234567
								},
								times: {
									cycle: 1.123457
								}
							}
						}
					}),
					handles = [
						mockConsole('log', function () {
							result = result.concat([].slice.call(arguments, 0));
						}),
						mockConsole('group', function () {
							result = result.concat([].slice.call(arguments, 0));
						}),
						mockConsole('groupEnd', noop)
					];

				try {
					reporter['/bench/cycle'](bench);
					assert.deepEqual(result, expectedResult, 'The console has logged the right information for /bench/cycle');
				}
				finally {
					var handle;
					while ((handle = handles.pop())) {
						handle.remove();
					}
				}
			},

			'baseline': function () {
				var result = [],
					expectedResult = [
						hasGrouping ? 'foo' : 'bench - foo',
						'Operations/Sec: 99.12',
						'Relative Margin of Error: \xb19.12%',
						'Samples: 2',
						'Mean: 1234.57ms',
						'Deviation: \xb11234.57ms',
						'Variance: \xb11234.57ms',
						'Margin of Error: \xb11234.57ms',
						'Standard Error of Mean: \xb11234.57ms',
						'Cycle Time: 1123.46ms'
					],
					bench = new BenchmarkSuite({
						name: 'bench',
						id: 'bench',
						type: 'baseline',
						event: {
							target: {
								name: 'foo',
								hz: 99.12345,
								stats: {
									rme: 9.1234,
									sample: [ 1, 2 ],
									mean: 1.234567,
									deviation: 1.234567,
									variance: 1.234567,
									moe: 1.234567,
									sem: 1.234567
								},
								times: {
									cycle: 1.123457
								}
							}
						}
					}),
					handles = [
						mockConsole('log', function () {
							result = result.concat([].slice.call(arguments, 0));
						}),
						mockConsole('group', function () {
							result = result.concat([].slice.call(arguments, 0));
						}),
						mockConsole('groupEnd', noop)
					];

				try {
					reporter['/bench/cycle'](bench);
					assert.deepEqual(result, expectedResult, 'The console has logged the right information for /bench/cycle');
				}
				finally {
					var handle;
					while ((handle = handles.pop())) {
						handle.remove();
					}
				}
			},

			'grouping': function () {
				if (!hasGrouping) {
					return;
				}

				var called = false,
					bench = new BenchmarkSuite({
						name: 'suite',
						event: {
							target: {
								name: 'foo',
								hz: 99.12345,
								stats: {
									rme: 9.1234,
									sample: [ 1, 2 ],
									mean: 1.234567,
									deviation: 1.234567,
									variance: 1.234567,
									moe: 1.234567,
									sem: 1.234567
								},
								times: {
									cycle: 1.123457
								}
							}
						}
					}),
					handles = [
						mockConsole('groupEnd', function () {
							called = true;
							assert.strictEqual(arguments.length, 0, '.groupEnd() should be called with no arguments when the reporter /bench/end method is called');
						}),
						mockConsole('log', noop),
						mockConsole('group', noop)
					];

				try {
					reporter['/bench/cycle'](bench);
					assert.isTrue(called, 'console.group should be called when the reporter /bench/cycle method is called');
				}
				finally {
					var handle;
					while ((handle = handles.pop())) {
						handle.remove();
					}
				}
			}
		},

		'/bench/end': {
			'baseline': {
				'successful': function () {
					function pluck() {
						return 'foo';
					}

					var result = [],
						expectedResult = [
							'Elapsed: 5 secs',
							'2/2 tests completed'
						],
						bench = new BenchmarkSuite({
							name: 'bench',
							id: 'bench',
							type: 'baseline',
							event: { target: { times: { elapsed: 5 } } }
						}),
						handles = [
							mockConsole('log', function () {
								result = result.concat([].slice.call(arguments, 0));
							}),
							mockConsole('info', function () {
								result = result.concat([].slice.call(arguments, 0));
							}),
							mockConsole('groupEnd', noop)
						];

					// During construction a suite is created, so has to be overridden after construction
					bench.suite = {
						length: 2,
						filter: function (value) {
							switch (value) {
							case 'successful':
								return { length: 2 };
							case 'fastest':
								return { pluck: pluck };
							case 'slowest':
								return { pluck: pluck };
							}
						}
					};

					try {
						reporter['/bench/end'](bench);
						assert.deepEqual(result, expectedResult, 'The console has logged the right information for /bench/end');
					}
					finally {
						var handle;
						while ((handle = handles.pop())) {
							handle.remove();
						}
					}
				},

				'failed': function () {
					function pluck() {
						return 'foo';
					}

					var result = [],
						expectedResult = [
							'Elapsed: 5 secs',
							'1/2 tests completed'
						],
						bench = new BenchmarkSuite({
							name: 'bench',
							id: 'bench',
							type: 'baseline',
							event: { target: { times: { elapsed: 5 } } }
						}),
						handles = [
							mockConsole('log', function () {
								result = result.concat([].slice.call(arguments, 0));
							}),
							mockConsole('warn', function () {
								result = result.concat([].slice.call(arguments, 0));
							}),
							mockConsole('groupEnd', noop)
						];

					// During construction a suite is created, so has to be overridden after construction
					bench.suite = {
						length: 2,
						filter: function (value) {
							switch (value) {
							case 'successful':
								return { length: 1 };
							case 'fastest':
								return { pluck: pluck };
							case 'slowest':
								return { pluck: pluck };
							}
						}
					};

					try {
						reporter['/bench/end'](bench);
						assert.deepEqual(result, expectedResult, 'The console has logged the right information for /bench/end');
					}
					finally {
						var handle;
						while ((handle = handles.pop())) {
							handle.remove();
						}
					}
				}
			},

			'benchmark': {
				'successful': function () {
					function pluck() {
						return 'foo';
					}

					var result = [],
						expectedResult = [ 'Fastest: "foo" Slowest: "foo" - 2/2 tests completed' ],
						bench = new BenchmarkSuite({
							name: 'bench',
							id: 'bench',
							type: 'benchmark',
							event: { target: { times: { elapsed: 5 } } }
						}),
						handles = [
							mockConsole('log', function () {
								result = result.concat([].slice.call(arguments, 0));
							}),
							mockConsole('info', function () {
								result = result.concat([].slice.call(arguments, 0));
							}),
							mockConsole('groupEnd', noop)
						];

					// During construction a suite is created, so has to be overridden after construction
					bench.suite = {
						length: 2,
						filter: function (value) {
							switch (value) {
							case 'successful':
								return { length: 2 };
							case 'fastest':
								return { pluck: pluck };
							case 'slowest':
								return { pluck: pluck };
							}
						}
					};

					try {
						reporter['/bench/end'](bench);
						assert.deepEqual(result, expectedResult, 'The console has logged the right information for /bench/end');
					}
					finally {
						var handle;
						while ((handle = handles.pop())) {
							handle.remove();
						}
					}
				},

				'failed': function () {
					function pluck() {
						return 'foo';
					}

					var result = [],
						expectedResult = [ 'Fastest: "foo" Slowest: "foo" - 1/2 tests completed' ],
						bench = new BenchmarkSuite({
							name: 'bench',
							id: 'bench',
							type: 'benchmark',
							event: { target: { times: { elapsed: 5 } } }
						}),
						handles = [
							mockConsole('log', function () {
								result = result.concat([].slice.call(arguments, 0));
							}),
							mockConsole('warn', function () {
								result = result.concat([].slice.call(arguments, 0));
							}),
							mockConsole('groupEnd', noop)
						];

					// During construction a suite is created, so has to be overridden after construction
					bench.suite = {
						length: 2,
						filter: function (value) {
							switch (value) {
							case 'successful':
								return { length: 1 };
							case 'fastest':
								return { pluck: pluck };
							case 'slowest':
								return { pluck: pluck };
							}
						}
					};

					try {
						reporter['/bench/end'](bench);
						assert.deepEqual(result, expectedResult, 'The console has logged the right information for /bench/end');
					}
					finally {
						var handle;
						while ((handle = handles.pop())) {
							handle.remove();
						}
					}
				}
			},

			'grouping': function () {
				if (!hasGrouping) {
					return;
				}

				var called = false,
					bench = new BenchmarkSuite({ name: 'bench' }),
					handles = [
						mockConsole('groupEnd', function () {
							called = true;
							assert.strictEqual(arguments.length, 0, '.groupEnd() should be called with no arguments when the reporter /bench/end method is called');
						}),
						mockConsole('log', noop),
						mockConsole('info', noop)
					];

				try {
					reporter['/bench/end'](bench);
					assert.isTrue(called, 'console.group should be called when the reporter /bench/end method is called');
				}
				finally {
					var handle;
					while ((handle = handles.pop())) {
						handle.remove();
					}
				}
			}
		},

		'/bench/error': function () {
			var result = [],
				error = new Error('Oops'),
				bench = new BenchmarkSuite({
					name: 'bench',
					id: 'bench',
					error: error,
					event: { target: { name: 'foo', error: error } }
				}),
				handle = mockConsole('error', function () {
					result = result.concat([].slice.call(arguments, 0));
				});

			try {
				reporter['/bench/error'](bench);

				assert.strictEqual(result.length, 3, 'Reporter should log three messages for an error with a related test');
				result = result.join('\n');
				assert.include(result, 'ERROR: ' + (hasGrouping ? 'foo' : 'bench - foo'), 'Reporter should indicate which suite threw an error');
			}
			finally {
				handle.remove();
			}
		}
	});
});<|MERGE_RESOLUTION|>--- conflicted
+++ resolved
@@ -6,11 +6,8 @@
 	'../../../lib/Test',
 	'../../../lib/BenchmarkSuite',
 	'../../../lib/reporters/console'
-<<<<<<< HEAD
+], function (registerSuite, assert, lang, Suite, Test, reporter) {
 ], function (registerSuite, assert, Suite, Test, BenchmarkSuite, reporter) {
-=======
-], function (registerSuite, assert, lang, Suite, Test, reporter) {
->>>>>>> 60728003
 	if (typeof console !== 'object') {
 		// IE<10 does not provide a global console object when Developer Tools is turned off
 		return;
