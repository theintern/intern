--- conflicted
+++ resolved
@@ -9,15 +9,11 @@
 			map: {
 				intern: {
 					dojo: 'intern/node_modules/dojo',
-<<<<<<< HEAD
 					chai: 'intern/node_modules/chai/chai',
 					benchmark: 'intern/node_modules/benchmark/benchmark'
-=======
-					chai: 'intern/node_modules/chai/chai'
 				},
 				'*': {
 					'intern/dojo': 'intern/node_modules/dojo'
->>>>>>> 80812c01
 				}
 			}
 		};
