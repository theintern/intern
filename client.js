--- conflicted
+++ resolved
@@ -1,21 +1,13 @@
 /*jshint node:true */
 if (typeof process !== 'undefined' && typeof define === 'undefined') {
 	(function () {
-<<<<<<< HEAD
-		var loader = (function () {
-			for (var i = 2, mid; i < process.argv.length; ++i) {
-				if ((mid = /^-{0,2}loader=(.*)/.exec(process.argv[i]))) {
-					return mid[1];
-				}
-			}
+		this.dojoConfig = {
+			async: true,
+			tlmSiblingOfDojo: false,
+			useDeferredInstrumentation: false
+		};
 
-			return 'dojo/dojo';
-		})();
-
-		var config = {
-=======
 		var internConfig = this.__internConfig = {
->>>>>>> 87764c62
 			baseUrl: process.cwd(),
 			packages: [
 				{ name: 'intern', location: __dirname }
@@ -30,80 +22,24 @@
 				}
 			}
 		};
-<<<<<<< HEAD
 
-		if (loader === 'dojo/dojo') {
-			config.async = 1;
-			config.deps = [ 'intern/client' ];
-			config.tlmSiblingOfDojo = 0;
-			config.useDeferredInstrumentation = false;
-			global.dojoConfig = config;
-		}
-
-		// this.require must be exposed explicitly in order to allow the loader to be
-		// reconfigured from the configuration file
-		var req = this.require = require(loader);
-
-		if (loader !== 'dojo/dojo') {
-			req.config(config);
-			req([ 'intern/client' ]);
-		}
-=======
-
-		require('dojo/dojo')(internConfig, [ 'intern/client' ]);
->>>>>>> 87764c62
+		require('dojo/dojo');
+		this.require(internConfig, [ 'intern/client' ]);
 	})();
 }
 else {
 	define([
 		'./lib/args',
-<<<<<<< HEAD
-		'./lib/reporterManager',
-		'./lib/Suite',
-		'./lib/util',
-		'dojo/topic',
-		'dojo/has',
-		'dojo/_base/array',
-		'require',
-		'dojo/has!host-node?dojo/node!istanbul/lib/hook',
-		'dojo/has!host-node?dojo/node!istanbul/lib/instrumenter'
-	], function (main, args, reporterManager, Suite, util, topic, has, array, require, hook, Instrumenter) {
-=======
 		'./lib/util',
 		'require'
 	], function (args, util, parentRequire) {
->>>>>>> 87764c62
 		if (!args.config) {
 			throw new Error('Missing "config" argument');
 		}
 
-<<<<<<< HEAD
-		require([ args.config ], function (config) {
-			if (!config.loader) {
-				config.loader = {};
-			}
-
-			// if a `baseUrl` is specified in the arguments for the page, it should have priority over what came from
-			// the configuration file. this is especially important for the runner proxy, which serves `baseUrl`
-			// as the root path and so `baseUrl` must become `/` in the client even if it was something else in the
-			// config originally
-			if (args.baseUrl) {
-				config.loader.baseUrl = args.baseUrl;
-			}
-
-			(this.require ? this.require.config || this.require : require)(config.loader);
-
-			if (!args.suites) {
-				args.suites = config.suites;
-			}
-
-			// args.suites might be an array or it might be a scalar value but we always need deps to be a fresh array
-			var deps = [].concat(args.suites);
-=======
 		if (/^(?:\w+:)?\/\//.test(args.config)) {
 			throw new Error('Cross-origin loading of configuration data is not allowed for security reasons');
 		}
->>>>>>> 87764c62
 
 		parentRequire([ args.config ], function (config) {
 			util.swapLoader(config.useLoader).then(function (require) {
@@ -111,39 +47,12 @@
 					config.loader = {};
 				}
 
-<<<<<<< HEAD
-					if (!reportersReady) {
-						console.error(error);
-					}
-
-					topic.publish('/error', error);
-					topic.publish('/client/end', args.sessionId);
-				};
-			}
-			else if (has('host-node')) {
-				process.on('uncaughtException', function (error) {
-					if (!reportersReady) {
-						console.error(error.stack);
-					}
-
-					topic.publish('/error', error);
-					process.exit(1);
-				});
-			}
-
-			args.reporters = array.map([].concat(args.reporters), function (reporterModuleId) {
-				// Allow 3rd party reporters to be used simply by specifying a full mid, or built-in reporters by
-				// specifying the reporter name only
-				if (reporterModuleId.indexOf('/') === -1) {
-					reporterModuleId = './lib/reporters/' + reporterModuleId;
-=======
 				// if a `baseUrl` is specified in the arguments for the page, it should have priority over what came
 				// from the configuration file. this is especially important for the runner proxy, which serves
 				// `baseUrl` as the root path and so `baseUrl` must become `/` in the client even if it was something
 				// else in the config originally (for the server-side loader)
 				if (args.baseUrl) {
 					config.loader.baseUrl = args.baseUrl;
->>>>>>> 87764c62
 				}
 
 				// Most loaders expose `require.config` for configuration, but the Dojo 1 loader does not
@@ -153,50 +62,8 @@
 				require([ parentRequire.toAbsMid('./lib/realClient') ], function (realClient) {
 					realClient.run(args, config);
 				});
-<<<<<<< HEAD
-			}
-
-			var reportersReady = false;
-			require(deps, function () {
-				// A hash map, { reporter module ID: reporter definition }
-				var firstReporterIndex = arguments.length - args.reporters.length,
-					reporters = util.reduce([].slice.call(arguments, firstReporterIndex), function (map, reporter, i) {
-						map[args.reporters[i]] = reporter;
-						return map;
-					}, {});
-
-				reporterManager.add(reporters);
-				reportersReady = true;
-
-				if (has('host-node')) {
-					var hasErrors = false;
-
-					topic.subscribe('/error, /test/fail', function () {
-						hasErrors = true;
-					});
-
-					process.on('exit', function () {
-						// calling `process.exit` after the main test loop finishes will cause any remaining
-						// in-progress operations to abort, which is undesirable if there are any asynchronous
-						// I/O operations that a reporter wants to perform once all tests are complete; calling
-						// from within the exit event avoids this problem by allowing Node.js to decide when to
-						// terminate
-						process.exit(hasErrors ? 1 : 0);
-					});
-				}
-
-				if (args.autoRun !== 'false') {
-					main.run().then(function () {
-						typeof __internCoverage !== 'undefined' &&
-							topic.publish('/coverage', args.sessionId, __internCoverage);
-					}).always(function () {
-						reporterManager.clear();
-					});
-				}
-=======
 			}, function (error) {
 				console.error(error);
->>>>>>> 87764c62
 			});
 		});
 	});
