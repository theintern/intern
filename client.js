/*jshint node:true */
/*global __internCoverage */
if (typeof process !== 'undefined' && typeof define === 'undefined') {
	(function () {
		var pathUtils = require('path'),
			basePath = pathUtils.dirname(process.argv[1]);

		global.dojoConfig = {
			async: 1,
			baseUrl: pathUtils.resolve(basePath, '..', '..'),
			deps: [ 'intern/client' ],
			map: {
				intern: {
					dojo: 'intern/node_modules/dojo'
				}
			},
			packages: [
				{ name: 'intern', location: basePath }
			],
			tlmSiblingOfDojo: 0,
			useDeferredInstrumentation: false
		};

		require('dojo/dojo');
	})();
}
else {
	define([
		'./main',
		'./lib/args',
		'./lib/reporterManager',
		'./lib/Suite',
		'./lib/util',
		'dojo/topic',
		'dojo/has',
<<<<<<< HEAD
		'dojo/_base/array',
		'require'
	], function (main, args, reporterManager, Suite, util, topic, has, array, require) {
=======
		'require',
		'dojo/has!host-node?dojo/node!istanbul/lib/hook',
		'dojo/has!host-node?dojo/node!istanbul/lib/instrumenter'
	], function (main, args, reporterManager, Suite, topic, has, require, hook, Instrumenter) {
>>>>>>> 89c26b94
		if (!args.config) {
			throw new Error('Missing "config" argument');
		}

		require([ args.config ], function (config) {
			// TODO: Use of the global require is required for this to work because config mechanics are in global
			// require only in the Dojo loader; this should probably not be the case
			var globalRequire = this.require;
			globalRequire(config.loader);

			if (!args.suites) {
				args.suites = config.suites;
			}

			// args.suites might be an array or it might be a scalar value but we always need deps to be a fresh array.
			var deps = [].concat(args.suites);

			if (!args.reporters) {
				if (config.reporters) {
					args.reporters = config.reporters;
				}
				else {
					console.info('Defaulting to "console" reporter');
					args.reporters = 'console';
				}
			}

			// TODO: This is probably a fatal condition and so we need to let the runner know that no more information
			// will be forthcoming from this client
			if (has('host-browser')) {
				window.onerror = function (message, url, lineNumber, columnNumber, error) {
					error = error || new Error(message + ' at ' + url + ':' + lineNumber +
						(columnNumber !== undefined ? ':' + columnNumber : ''));

					if (!reportersReady) {
						console.error(error);
					}

					topic.publish('/error', error);
					topic.publish('/client/end', args.sessionId);
				};
			}
			else if (has('host-node')) {
				process.on('uncaughtException', function (error) {
					if (!reportersReady) {
						console.error(error.stack);
					}

					topic.publish('/error', error);
					process.exit(1);
				});
			}

			args.reporters = array.map([].concat(args.reporters), function (reporterModuleId) {
				// Allow 3rd party reporters to be used simply by specifying a full mid, or built-in reporters by
				// specifying the reporter name only
				if (reporterModuleId.indexOf('/') === -1) {
					reporterModuleId = './lib/reporters/' + reporterModuleId;
				}
				return reporterModuleId;
			});

			deps = deps.concat(args.reporters);

			// Client interface has only one environment, the current environment, and cannot run functional tests on
			// itself
			main.suites.push(new Suite({ name: 'main', sessionId: args.sessionId }));

			if (has('host-node')) {
				// Hook up the instrumenter before any code dependencies are loaded
				var instrumentor = new Instrumenter({
					// coverage variable is changed primarily to avoid any jshint complaints, but also to make it
					// clearer where the global is coming from
					coverageVariable: '__internCoverage',

					// compacting code makes it harder to look at but it does not really matter
					noCompact: true,

					// auto-wrap breaks code
					noAutoWrap: true
				});

				hook.hookRunInThisContext(function (filename) {
					return !config.excludeInstrumentation ||
						// if the string passed to `excludeInstrumentation` changes here, it must also change in
						// `lib/createProxy.js`
						!config.excludeInstrumentation.test(filename.slice(globalRequire.baseUrl.length));
				}, function (code, filename) {
					return instrumentor.instrumentSync(code, filename);
				});
			}

			var reportersReady = false;
			require(deps, function () {
				// A hash map, { reporter module ID: reporter definition }
				var reporters = util.reduce([].slice.call(arguments, arguments.length - args.reporters.length), function (map, reporter, i) {
					map[args.reporters[i]] = reporter;
					return map;
				}, {});

				reporterManager.add(reporters);
				reportersReady = true;

				if (has('host-node')) {
					var hasErrors = false;

					topic.subscribe('/error, /test/fail', function () {
						hasErrors = true;
					});

					process.on('exit', function () {
						// calling `process.exit` after the main test loop finishes will cause any remaining
						// in-progress operations to abort, which is undesirable if there are any asynchronous
						// I/O operations that a reporter wants to perform once all tests are complete; calling
						// from within the exit event avoids this problem by allowing Node.js to decide when to
						// terminate
						process.exit(hasErrors ? 1 : 0);
					});
				}

				if (args.autoRun !== 'false') {
					main.run().then(function () {
						typeof __internCoverage !== 'undefined' &&
							topic.publish('/coverage', args.sessionId, __internCoverage);
					});
				}
			});
		});
	});
}<|MERGE_RESOLUTION|>--- conflicted
+++ resolved
@@ -33,16 +33,11 @@
 		'./lib/util',
 		'dojo/topic',
 		'dojo/has',
-<<<<<<< HEAD
 		'dojo/_base/array',
-		'require'
-	], function (main, args, reporterManager, Suite, util, topic, has, array, require) {
-=======
 		'require',
 		'dojo/has!host-node?dojo/node!istanbul/lib/hook',
 		'dojo/has!host-node?dojo/node!istanbul/lib/instrumenter'
-	], function (main, args, reporterManager, Suite, topic, has, require, hook, Instrumenter) {
->>>>>>> 89c26b94
+	], function (main, args, reporterManager, Suite, util, topic, has, array, require, hook, Instrumenter) {
 		if (!args.config) {
 			throw new Error('Missing "config" argument');
 		}
