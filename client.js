--- conflicted
+++ resolved
@@ -8,18 +8,13 @@
 		req({
 			baseUrl: pathUtils.resolve(basePath, '..', '..'),
 			packages: [
-<<<<<<< HEAD
-				{ name: 'intern', location: __dirname },
-				{ name: 'chai', location: pathUtils.resolve(__dirname, 'chai'), main: 'chai' },
-				{ name: 'benchmark', location: pathUtils.resolve(__dirname, 'benchmark'), main: 'benchmark'}
-=======
 				{ name: 'intern', location: basePath }
->>>>>>> 788f6df9
 			],
 			map: {
 				intern: {
 					dojo: 'intern/node_modules/dojo',
-					chai: 'intern/node_modules/chai/chai'
+					chai: 'intern/node_modules/chai/chai',
+					benchmark: 'intern/node_modules/benchmark/benchmark'
 				}
 			}
 		}, [ 'intern/client' ]);
